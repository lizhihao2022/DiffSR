--- conflicted
+++ resolved
@@ -4,14 +4,11 @@
 _trainer_dict = {
     'FNO2d': BaseTrainer,
     'UNet2d': BaseTrainer, 
-<<<<<<< HEAD
     'M2NO2d': BaseTrainer,
-=======
     "Galerkin_Transformer": BaseTrainer,
     "MWT2d": BaseTrainer,
     "SRNO": BaseTrainer,
     "Swin_Transformer": BaseTrainer,
->>>>>>> cadb5b9a
     'DDPM': DDPMTrainer,
     'SR3': DDPMTrainer,
     "MG-DDPM": DDPMTrainer,
